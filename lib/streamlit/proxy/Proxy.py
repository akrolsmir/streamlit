# -*- coding: future_fstrings -*-
# Copyright 2018 Streamlit Inc. All rights reserved.

"""A proxy server between the Streamlit client and web browser.

Internally, the Proxy basically does bookkeeping for a set of ProxyConnection
objects. A ProxyConnection always has:

    - One ClientWebSocket connection to the client Python libs.
    - Zero or more BrowserWebSocket connections to a web browser.

Essentially, the ProxyConnection stays open so long as any of those connections
do. When the final ProxyConnection closes, then the whole proxy does too.
(...unless any of autoCloseDelaySecs or reportExpirationSecs are infinity, in
which case the proxy stays open no matter what.)

To ensure the proxy closes, a short timeout is launched for each connection
which closes the proxy if no connections were established.
"""

# Python 2/3 compatibility
from __future__ import print_function, division, unicode_literals, absolute_import
from streamlit.compatibility import setup_2_3_shims
setup_2_3_shims(globals())

import functools
import logging
import textwrap
import traceback

from tornado import gen, web
from tornado.httpserver import HTTPServer
from tornado.ioloop import IOLoop

from streamlit import config
from streamlit import util
from streamlit.proxy import process_runner
from streamlit.proxy import proxy_util
from streamlit.proxy.FSObserver import FSObserver
from streamlit.proxy.storage.S3Storage import S3Storage as Storage
from streamlit.streamlit_msg_proto import new_report_msg

from streamlit.logger import get_logger
LOGGER = get_logger(__name__)

if not config.get_option('global.developmentMode'):
    # Don't show per-request logs.
    logging.getLogger('tornado.access').setLevel(logging.WARNING)


class Proxy(object):
    """The main base class for the streamlit server."""

    def __init__(self):
        """Proxy constructor."""
        # This table from names to ProxyConnections stores all the information
        # about our connections. When the number of connections drops to zero,
        # then the proxy shuts down.
        self._connections = dict()

        # Map of key->FSObserver, where key is a tuple obtained with
        # FSObserver.get_key(proxy_connection).
        self._fs_observers = dict()

        # This object represents a connection to an S3 bucket or other cloud
        # storage solution. It is instantiated lazily by calling
        # get_storage() which is why it starts off as null.
        self._storage = None

        # How long to keep the proxy alive for, when there are no connections.
        self._auto_close_delay_secs = config.get_option(
            'proxy.autoCloseDelaySecs')

        self._report_expiration_secs = config.get_option(
            'proxy.reportExpirationSecs')

        self._keep_alive = (
            self._auto_close_delay_secs == float('inf') or
            self._report_expiration_secs == float('inf'))

        LOGGER.debug(
            f'Creating proxy with self._connections: {id(self._connections)}')

        self._set_up_client_server()
        self._set_up_browser_server()

        # Remember whether we've seen any browser connections so that we can
        # display a helpful warming message if the proxy closed without having
        # received any connections.
        self._received_browser_connection = False

        # Avoids an exception by guarding against twice stopping the event loop.
        self._stopped = False

    def _set_up_client_server(self):
        # We have to import this in here to break a circular import reference
        # issue in Python 2.7.
        from streamlit.proxy import ClientWebSocket

        routes = [
            ('/new/(.*)', ClientWebSocket, dict(proxy=self)),
            ('/healthz', _HealthHandler),
        ]

        app = web.Application(routes)
        port = config.get_option('client.proxyPort')

        http_server = HTTPServer(app)
        http_server.listen(port)

        LOGGER.info('Proxy HTTP server for client connections started on '
                    'port {}'.format(port))

    def _set_up_browser_server(self):
        # We have to import this in here to break a circular import reference
        # issue in Python 2.7.
        from streamlit.proxy import BrowserWebSocket

        routes = [
            ('/stream/(.*)', BrowserWebSocket, dict(proxy=self)),
            ('/healthz', _HealthHandler),
        ]

        if not config.get_option('proxy.useNode'):
            # If we're not using the node development server, then the proxy
            # will serve up the development pages.
            static_path = util.get_static_dir()
            LOGGER.debug(f'Serving static content from {static_path}')

            routes.extend([
                (r"/()$", web.StaticFileHandler, {'path': f'{static_path}/index.html'}),
                (r"/(.*)", web.StaticFileHandler, {'path': f'{static_path}/'}),
            ])
        else:
<<<<<<< HEAD
            LOGGER.info('useNode == True, not serving static content from python.')

        app = web.Application(routes)
        port = config.get_option('browser.proxyPort')
=======
            LOGGER.debug('useNode == True, not serving static content from python.')
        self._app = web.Application(routes)

        # Attach an http server
        port = config.get_option('proxy.port')
        http_server = HTTPServer(self._app)
        http_server.listen(port)
        LOGGER.debug('Proxy http server started on port {}'.format(port))
>>>>>>> 01a8bbfa

        http_server = HTTPServer(app)
        http_server.listen(port)

        LOGGER.info('Proxy HTTP server for browser connection started on '
                    'port {}'.format(port))

    def run_app(self):
        """Run web app."""
        LOGGER.debug('About to start the proxy.')
        IOLoop.current().start()
        LOGGER.debug('IOLoop closed.')

        # Give the user a helpful hint if no connection was received.
        headless = config.get_option('proxy.isRemote')
        if headless and not self._received_browser_connection:
            LOGGER.warning(
                'Connection timeout to proxy.\n'
                'Did you try to connect and nothing happened? '
                f'Go to {util.HELP_DOC} for debugging hints.')

    def stop(self):
        """Stop proxy.

        Allowing all current handler to exit normally.
        """
        LOGGER.debug('Stopping proxy')
        if not self._stopped:
            IOLoop.current().stop()
        self._stopped = True

    def register_proxy_connection(self, connection):
        """Register this connection's name.

        So that browser connections can connect to it.
        """
        LOGGER.debug(f'Registering proxy connection for "{connection.name}"')
        LOGGER.debug(
            f'About to start registration: '
            f'{list(self._connections.keys())} ({id(self._connections)})')

        # Open the browser and connect it to this report_name
        # (i.e. connection.name) if we don't have one open already.
        open_new_browser_connection = (
            not self._has_browser_connections(connection.name))

        self._connections[connection.name] = connection

        if open_new_browser_connection:
            if config.get_option('proxy.isRemote'):
                _print_urls(connection, self._auto_close_delay_secs)
            else:
                util.open_browser(connection.get_url_for_client_webbrowser())

        # Clean up the connection we don't get an incoming connection.
        def connection_timeout():
            LOGGER.debug(f'In connection timeout for "{connection.name}".')
            connection.end_grace_period()
            self.schedule_potential_deregister_and_stop(connection)

        if not self._keep_alive:
            connection_timeout()

        LOGGER.debug(
            f'Finished registering connection: '
            f'{list(self._connections.keys())} ({id(self._connections)})')

    def schedule_potential_deregister_and_stop(self, connection):
        """Try to deregister proxy connection.

        Deregister ProxyConnection so long as there aren't any open connection
        (client or browser), and the connection is no longer in its grace
        period.

        Parameters
        ----------
        connection : ProxyConnection

        """
        def potentially_unregister():
            if not self._proxy_connection_is_registered(connection):
                return

            if not connection.can_be_deregistered():
                return

            LOGGER.debug('Deregistering connection')
            self._deregister_proxy_connection(connection)
            self.schedule_potential_stop()

        LOGGER.debug(
            f'Will wait {self._report_expiration_secs}s before deregistering '
            'connection')

        loop = IOLoop.current()
        loop.call_later(self._report_expiration_secs, potentially_unregister)

    def _deregister_proxy_connection(self, connection):
        """Deregister proxy connection irrespective of whether it's in use.

        Parameters
        ----------
        connection : ProxyConnection
            The connection to deregister. It will be properly shutdown before
            deregistering.

        """
        del self._connections[connection.name]
        LOGGER.debug(f'Got rid of connection {connection.name}')
        LOGGER.debug(f'Total connections left: {len(self._connections)}')

    def _proxy_connection_is_registered(self, connection):
        """Return true if this connection is registered to its name."""
        return self._connections.get(connection.name, None) is connection

    def schedule_potential_stop(self):
        """Stop proxy if no open connections and not in keepAlive mode."""
        if self._keep_alive:
            return

        def potentially_stop():
            LOGGER.debug(
                'Stopping if there are no more connections: ' +
                str(list(self._connections.keys())))

            if not self._connections:
                self.stop()

        LOGGER.debug(
            f'Will check in {self._auto_close_delay_secs}s if there are no '
            'more connections: ')
        loop = IOLoop.current()
        loop.call_later(self._auto_close_delay_secs, potentially_stop)

    @gen.coroutine
    def on_browser_connection_opened(self, report_name, ws):  # noqa: D401
        """Called when a browser connection is opened.

        Parameters
        ----------
        report_name : str
            The name of the report the browser connection is for.
        ws : BrowserWebSocket
            The BrowserWebSocket instance that just got opened.

        Returns
        -------
        (ProxyConnection, ReportQueue)
            The new connection object which manages this connection to the
            proxy, as well as the queue this connection should write into.

        """
        connection, queue = yield self._register_browser(report_name, ws)
        self._maybe_add_fs_observer(connection)
        raise gen.Return((connection, queue))

    def on_browser_connection_closed(self, connection, queue):  # noqa: D401
        """Called when a browser connection is closed.

        Parameters
        ----------
        connection : ProxyConnection
            The ProxyConnection for the browser connection that just closed.
        queue : ReportQueue
            The queue for the closed browser connection.

        """
        self._remove_fs_observer(connection)
        self._deregister_browser(connection, queue)

    @gen.coroutine
    def get_latest_connection_and_queue(  # noqa: D401
            self, report_name, ws, connection, queue):
        """Get the most recent proxy connection and queue for this report_name.

        BrowserWebSocket continuously calls this method in case a new client
        connection was established, in which case the BrowserWebSocket should
        switch to the new proxy connection and queue.

        Parameters
        ----------
        report_name : str
            The name of the report the browser connection is for.
        ws : BrowserWebSocket
            The BrowserWebSocket instance that just got opened.
        connection : ProxyConnection
            The connection object that just got closed.
        queue : ReportQueue
            The client queue corresponding to the closed connection.

        Returns
        -------
        ProxyConnection
            The newly registered proxy connection.
        ReportQueue
            The corresponding newly registered queue.

        """
        # No need to change the connection or queue if the current one is still
        # registered.
        if self._proxy_connection_is_registered(connection):
            raise gen.Return((connection, queue))

        LOGGER.debug('The proxy connection for "%s" is not registered.',
                     report_name)

        self._deregister_browser(connection, queue)
        new_connection, new_queue = (
            yield self._register_browser(report_name, ws))
        raise gen.Return((new_connection, new_queue))

    def get_storage(self):
        """Get object that connects to online storage.

        NOTE: Even internal methods of Proxy should call this directly, since
        the cloud object is instantiated lazily in this method.

        Returns
        -------
        proxy.storage.AbstractCloudStorage
            The cloud object.

        """
        if self._storage is None:
            self._storage = Storage()
        return self._storage

    def _has_browser_connections(self, report_name):
        """Check whether any browsers are connected to this report name.

        Parameters
        ----------
        report_name : str
            The name of the report

        Returns
        -------
        boolean
            True if any browsers maintain connections to this report_name.

        """
        if report_name in self._connections:
            return self._connections[report_name].has_browser_connections()
        else:
            return False

    @gen.coroutine
    def _register_browser(self, report_name, ws):
        """Add a queue to the connection for the given report_name.

        Parameters
        ----------
        report_name : str
            The name of the report this is about.

        ws : WebSocket
            The websocket object.

        Returns
        -------
        ProxyConnection
        ReportQueue

        """
        self._received_browser_connection = True
        connection = self._connections[report_name]
        queue = connection.add_browser_queue()

        yield util.write_proto(
            ws,
            new_report_msg(
                connection.id, connection.cwd, connection.command_line,
                connection.source_file_path))

        LOGGER.debug(
            'Added new browser connection. '
            f'Id: {connection.id}, '
            f'Command line: {connection.command_line}')

        raise gen.Return((connection, queue))

    def _deregister_browser(self, connection, queue):
        """Remove queue from connection and close connection if necessary."""
        connection.remove_browser_queue(queue)
        LOGGER.debug('Removed the browser connection for "%s"', connection.name)
        self.schedule_potential_deregister_and_stop(connection)

    def _maybe_add_fs_observer(self, connection):
        """Start observing filesystem and store observer in self._fs_observers.

        Obeys config option proxy.watchFileSystem. If False, does not observe.

        Parameters
        ----------
        connection : ProxyConnection
            Connection object containing information about the folder to
            observe.

        """
        if not config.get_option('proxy.watchFileSystem'):
            return

        if self._keep_alive:
            LOGGER.debug(
                'Will not observe file system since keepAlive is True')
            return

        key = FSObserver.get_key(connection)
        observer = self._fs_observers.get(key)

        if observer is None:
            observer = FSObserver(connection, _on_fs_event)
            self._fs_observers[key] = observer
        else:
            observer.register_consumer(connection)

    def _remove_fs_observer(self, connection):
        """Stop observing filesystem.

        Parameters
        ----------
        connection : ProxyConnection
            Connection object containing information about the folder we should
            stop observing.

        """
        key = FSObserver.get_key(connection)
        observer = self._fs_observers.get(key)

        if observer is not None:
            observer.deregister_consumer(connection)
            if observer.is_closed():
                del self._fs_observers[key]


def stop_proxy_on_exception(is_coroutine=False):
    """Decorate WebSocketHandler callbacks to stop the proxy on exception."""
    def stop_proxy_decorator(callback):
        if is_coroutine:
            @functools.wraps(callback)
            @gen.coroutine
            def wrapped_coroutine(web_socket_handler, *args, **kwargs):
                try:
                    LOGGER.debug(
                        f'Running wrapped version of COROUTINE {callback}')
                    LOGGER.debug(f'About to yield {callback}')
                    rv = yield callback(web_socket_handler, *args, **kwargs)
                    LOGGER.debug(f'About to return {rv}')
                    raise gen.Return(rv)
                except gen.Return:
                    LOGGER.debug(f'Passing through COROUTINE return value:')
                    raise
                except Exception as e:
                    LOGGER.debug(
                        f'Caught a COROUTINE exception: "{e}" ({type(e)})')
                    traceback.print_exc()
                    web_socket_handler._proxy.stop()
                    LOGGER.debug('Stopped the proxy.')
                    raise
            return wrapped_coroutine

        else:
            @functools.wraps(callback)
            def wrapped_callback(web_socket_handler, *args, **kwargs):
                try:
                    return callback(web_socket_handler, *args, **kwargs)
                    LOGGER.debug(f'Running wrapped version of {callback}')
                except Exception as e:
                    LOGGER.debug(f'Caught an exception: "{e}" ({type(e)})')
                    traceback.print_exc()
                    web_socket_handler._proxy.stop()
                    LOGGER.debug('Stopped the proxy.')
                    raise
            return wrapped_callback

        return functools.wraps(callback)(wrapped_callback)

    return stop_proxy_decorator


class _HealthHandler(web.RequestHandler):
    def get(self):
        self.write('ok')

    def check_origin(self, origin):
        """Set up CORS."""
        return proxy_util.url_is_from_allowed_origins(origin)


def _print_urls(connection, autoCloseDelaySecs):
    external_url = connection.get_external_url()
    internal_url = connection.get_internal_url()

    if autoCloseDelaySecs != float('inf'):
        timeout_msg = f'within {int(autoCloseDelaySecs)} seconds'
    else:
        timeout_msg = ''

    if config.get_option('proxy.isRemote'):
        LOGGER.debug(
            f'External URL: {external_url}, Internal URL: {internal_url}')
    else:
        print(textwrap.dedent(f'''
            =============================================================
            Open one of the URLs below in your browser {timeout_msg}
            External URL: {external_url}
            Internal URL: {internal_url}
            =============================================================
        '''))


def _on_fs_event(observer, event):  # noqa: D401
    """Callback for FS events.

    Note: this will run in the Observer thread (created by the watchdog
    module).
    """
    LOGGER.debug(
        f'File system event: [{event.event_type}] {event.src_path}.')

    process_runner.run_outside_proxy_process(
        observer.command_line,
        observer.cwd,
        )<|MERGE_RESOLUTION|>--- conflicted
+++ resolved
@@ -108,7 +108,7 @@
         http_server = HTTPServer(app)
         http_server.listen(port)
 
-        LOGGER.info('Proxy HTTP server for client connections started on '
+        LOGGER.debug('Proxy HTTP server for client connections started on '
                     'port {}'.format(port))
 
     def _set_up_browser_server(self):
@@ -132,26 +132,15 @@
                 (r"/(.*)", web.StaticFileHandler, {'path': f'{static_path}/'}),
             ])
         else:
-<<<<<<< HEAD
-            LOGGER.info('useNode == True, not serving static content from python.')
+            LOGGER.debug('useNode == True, not serving static content from python.')
 
         app = web.Application(routes)
         port = config.get_option('browser.proxyPort')
-=======
-            LOGGER.debug('useNode == True, not serving static content from python.')
-        self._app = web.Application(routes)
-
-        # Attach an http server
-        port = config.get_option('proxy.port')
-        http_server = HTTPServer(self._app)
-        http_server.listen(port)
-        LOGGER.debug('Proxy http server started on port {}'.format(port))
->>>>>>> 01a8bbfa
 
         http_server = HTTPServer(app)
         http_server.listen(port)
 
-        LOGGER.info('Proxy HTTP server for browser connection started on '
+        LOGGER.debug('Proxy HTTP server for browser connection started on '
                     'port {}'.format(port))
 
     def run_app(self):
