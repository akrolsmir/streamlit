--- conflicted
+++ resolved
@@ -20,42 +20,24 @@
 from streamlit.compatibility import setup_2_3_shims
 setup_2_3_shims(globals())
 
-<<<<<<< HEAD
-=======
-from streamlit import config
-from streamlit import protobuf
-from streamlit.logger import get_logger
-from streamlit.util import get_static_dir
-
-from streamlit.streamlit_msg_proto import new_report_msg
-# from streamlit.streamlit_msg_proto import streamlit_msg_iter
-# from streamlit.proxy import ProxyConnection
-
-from tornado import gen, web
-from tornado.httpserver import HTTPServer
-from tornado.ioloop import IOLoop
->>>>>>> 280db5f0
 import functools
-import os
-import platform
 import socket
+import subprocess
 import textwrap
 import traceback
 import urllib
 import webbrowser
-import subprocess
 
 from tornado import gen, web
-from tornado import httpclient
 from tornado.httpserver import HTTPServer
 from tornado.ioloop import IOLoop
 
 from streamlit import config
-from streamlit import protobuf
 from streamlit.logger import get_logger
 from streamlit.proxy.FSObserver import FSObserver
 from streamlit.streamlit_msg_proto import new_report_msg
 from streamlit.util import get_static_dir
+
 
 LOGGER = get_logger()
 AWS_CHECK_IP = 'http://checkip.amazonaws.com'
