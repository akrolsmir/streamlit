/**
 * Copyright 2018-2020 Streamlit Inc.
 *
 * Licensed under the Apache License, Version 2.0 (the "License");
 * you may not use this file except in compliance with the License.
 * You may obtain a copy of the License at
 *
 *    http://www.apache.org/licenses/LICENSE-2.0
 *
 * Unless required by applicable law or agreed to in writing, software
 * distributed under the License is distributed on an "AS IS" BASIS,
 * WITHOUT WARRANTIES OR CONDITIONS OF ANY KIND, either express or implied.
 * See the License for the specific language governing permissions and
 * limitations under the License.
 */

syntax = "proto3";

import "streamlit/proto/DataFrame.proto";

// Contains updated state for each widget in a report
message WidgetStates {
  repeated WidgetState widgets = 1;
}

// State for a single widget
message WidgetState {
  string id = 1;

  oneof value {
    // trigger_value is for buttons. A button's value needs to
    // auto-revert back to False after the report has been run with
    // the value set to True. After running the report, the server
    // will reset all trigger_values in its stored Widget state dict.
    // (Use bool_value for widgets like checkboxes, whose state persists
    // beyond a single report run.)
    bool trigger_value = 2;

    bool bool_value = 3;
    double float_value = 4;
    sint64 int_value = 5;
    string string_value = 6;
    FloatArray float_array_value = 7;
<<<<<<< HEAD
    string json_value = 9;
=======
    IntArray int_array_value = 8;
    StringArray string_array_value = 9;
>>>>>>> c6a12ad4
  }
}

message FloatArray {
  repeated double value = 1;
}

message IntArray {
  repeated sint64 value = 1;
}<|MERGE_RESOLUTION|>--- conflicted
+++ resolved
@@ -41,12 +41,9 @@
     sint64 int_value = 5;
     string string_value = 6;
     FloatArray float_array_value = 7;
-<<<<<<< HEAD
-    string json_value = 9;
-=======
     IntArray int_array_value = 8;
     StringArray string_array_value = 9;
->>>>>>> c6a12ad4
+    string json_value = 10;
   }
 }
 
