--- conflicted
+++ resolved
@@ -27,10 +27,5 @@
 
 
 # Variable-width columns
-<<<<<<< HEAD
-for c in st.beta_columns((1, 2, 4, 8)):
-    c.image(CAT_IMAGE)
-=======
 for c in st.beta_columns((1, 2, 3, 4)):
-    c.image(CAT_IMAGE, use_column_width=True)
->>>>>>> a1a31fa6
+    c.image(CAT_IMAGE)